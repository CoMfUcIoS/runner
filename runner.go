package main

import (
<<<<<<< HEAD
	"io/ioutil"
=======
>>>>>>> 52ec5074
	"bytes"
	"fmt"
	"io"
	"net/http"
	"os"
	"time"

	log "github.com/Sirupsen/logrus"
	"github.com/iron-io/go/common"
	gofercommon "github.com/iron-io/go/runner/gofer/common"
	"github.com/iron-io/titan/runner/drivers"
	drivercommon "github.com/iron-io/titan/runner/drivers/common"
	"github.com/iron-io/titan/runner/drivers/docker"
	"github.com/iron-io/titan_go"
	"golang.org/x/net/context"
)

type BoxTime struct{}

func (BoxTime) Now() time.Time                         { return time.Now() }
func (BoxTime) Sleep(d time.Duration)                  { time.Sleep(d) }
func (BoxTime) After(d time.Duration) <-chan time.Time { return time.After(d) }

// goferTask implements drivers.ContainerTask interface, which is the only point in which
// Titan and gorunner must agree in order to be able to share blades (container
// engine drivers).
type goferTask struct {
	command string
	config  string
	envVars map[string]string
	id      string
	image   string
	payload string
	timeout uint
	drivers.ContainerTask
}

func (g *goferTask) Command() string            { return g.command }
func (g *goferTask) Config() string             { return g.config }
func (g *goferTask) EnvVars() map[string]string { return g.envVars }
func (g *goferTask) Id() string                 { return g.id }
func (g *goferTask) Image() string              { return g.image }
func (g *goferTask) Payload() string            { return g.payload }
func (g *goferTask) Timeout() uint              { return g.timeout }

type gofer struct {
	conf       drivercommon.Config
	tasker     *Tasker
	clock      drivercommon.Clock
	hostname   string
	instanceID string
	container  drivers.Driver
	*common.Environment
}

func newGofer(conf drivercommon.Config, tasker *Tasker, clock drivercommon.Clock, hostname string, container drivers.Driver) (*gofer, error) {
	var err error
	g := &gofer{
		conf:        conf,
		tasker:      tasker,
		clock:       clock,
		container:   container,
		hostname:    hostname,
		Environment: common.NewEnvironment(),
	}
	g.instanceID, err = instanceID()
	if err != nil {
		return nil, err
	}

	return g, nil
}

// instanceID returns the EC2 instance ID if we're on EC2.
// Otherwise it returns hostname.
func instanceID() (string, error) {
	// See http://docs.aws.amazon.com/AWSEC2/latest/UserGuide/ec2-instance-metadata.html
	resp, err := http.Get("http://instance-data/latest/meta-data/instance-id")
	if err != nil {
		// TODO: check for specific type of error?
		return os.Hostname()
	}
	defer resp.Body.Close()
	var buf bytes.Buffer
	if resp.ContentLength >= 0 {
		buf.Grow(int(resp.ContentLength))
	}
	_, err = io.Copy(&buf, resp.Body)
	if err != nil {
		return "", err
	}
	return buf.String(), nil
}

func Run(conf drivercommon.Config, tasker *Tasker, clock drivercommon.Clock, done <-chan struct{}) {
	hostname, err := os.Hostname()
	if err != nil {
		log.Fatal("couldn't resolve hostname", "err", err)
	}

	docker, err := docker.NewDocker(conf, clock, hostname)
	if err != nil {
		log.Fatal("couldn't start container driver", "err", err)
<<<<<<< HEAD
	}

	g, err := newGofer(conf, tasker, clock, hostname, docker)
	if err != nil {
		log.Fatal("couldn't start runner", "err", err)
	}

=======
	}

	g, err := newGofer(conf, tasker, clock, hostname, docker)
	if err != nil {
		log.Fatal("couldn't start runner", "err", err)
	}

>>>>>>> 52ec5074
	log.Infoln("starting runners", "n", conf.Concurrency)
	fin := make(chan struct{}, conf.Concurrency)
	for i := 0; i < conf.Concurrency; i++ {
		go func(i int) {
			g.runner(i, done)
			fin <- struct{}{}
		}(i)
	}

	<-done
	log.Info("shutting down, let all tasks finish! or else...")
	for i := 1; i <= conf.Concurrency; i++ {
		<-fin
		log.Info("task finished", "still_running", conf.Concurrency-i)
	}
	log.Info("all tasks done, exiting cleanly. thank you, come again.")
}

func (g *gofer) runner(i int, done <-chan struct{}) {
	defer func() {
		if r := recover(); r != nil {
			g.Inc("runner", "panicked", 1, 0.1)
			g.Inc("runner", g.instanceID+".panicked", 1, 0.1)
			log.Warn("recovered from panic, restarting runner", "stack", r)
			go g.runner(i, done)
		}
	}()

	// tasks only exists to allow shutdown to interrupt waiting for job
	tasks := make(chan *titan.Job, 1)

	for {
		ctx := common.NewContext(g.Environment, "runner", uint64(i))
		ctx.Debug("getting task")
		sw := ctx.Time("get task")
		select {
		case <-done:
			return
		default: // don't spawn getting a job if we're done
			select {
			case <-done:
				return
			case tasks <- g.tasker.Job(ctx):
				sw.Stop()
				task := <-tasks // never blocks
				ctx.Debug("starting task", "id", task.Id)

				sw = ctx.Time("run task")
				g.runTask(ctx, task)
				sw.Stop()

				ctx.Debug("task finished", "id", task.Id)
			}
		}
	}
}

func (g *gofer) logAndLeave(ctx *common.Context, job *titan.Job, msg string, err error) {
	panic("How do we implement")
	g.tasker.Update(ctx, job)
	ctx.Error(msg, "err", err)
}

func (g *gofer) recordTaskCompletion(job *titan.Job, status string, duration time.Duration) {
	statName := fmt.Sprintf("completion.%s", status)
	projectStatName := fmt.Sprintf("p.%s.completion.%s", status)

	g.Inc("task", statName, 1, 1.0)
	g.Inc("task", projectStatName, 1, 1.0)
	g.Time("task", statName, duration, 1.0)
	g.Time("task", projectStatName, duration, 1.0)
}

func (g *gofer) updateTaskStatusAndLog(ctx *common.Context, job *titan.Job, runResult drivers.RunResult, log *os.File) {
	ctx.Debug("updating task")
	now := time.Now()
	job.CompletedAt = now

	// FIXME(nikhil): Will add one to translate all possibilities.
	if runResult.Status() == "complete" {
		job.Status = "success"
	}

	if err := runResult.Error(); err != nil {
		// FIXME(nikhil): Set job error message.
	}
	// FIXME(nikhil): Maybe add a job field to trace which machine ran it.
	//job.InstanceId = g.instanceID

	g.recordTaskCompletion(job, job.Status, now.Sub(job.StartedAt))

	g.tasker.Update(ctx, job)

	ctx.Debug("uploading log")
	sw := ctx.Time("upload log")

	// Docker driver should seek!
	log.Seek(0, 0)
	g.tasker.Log(ctx, job, log)
	sw.Stop()
}

func (g *gofer) runTask(ctx *common.Context, job *titan.Job) {
	isCancelledChn := make(chan bool)
	isCancelledCtx, isCancelledStopSignal := context.WithCancel(context.Background())
	defer isCancelledStopSignal()
	go g.emitCancellationSignal(ctx, job, isCancelledCtx, isCancelledChn)

	ctx.Debug("setting task status to running", "task_id", job.Id)
	now := g.clock.Now()
	job.StartedAt = now
	job.Status = gofercommon.StatusRunning
	g.tasker.Update(ctx, job)

	containerTask := &goferTask{
		command: "",
		config:  "",
		envVars: map[string]string{},
		id:      job.Id,
		image:   job.Image,
		payload: job.Payload,
		timeout: uint(job.Timeout),
	}
	log.Infoln("About to run", containerTask)
	runResult := g.container.Run(containerTask, isCancelledChn)
	log.Infoln("Run result", "err", runResult.Error(), "status", runResult.Status())
	log := runResult.Log()
	defer log.Close()

	if runResult.Error() != nil {
		job.Status = "error"
		g.retryTask(ctx, job)
	}

	g.updateTaskStatusAndLog(ctx, job, runResult, log)
}

func (g *gofer) emitCancellationSignal(ctx *common.Context, job *titan.Job, isCancelledCtx context.Context, isCancelled chan bool) {
	defer func() {
		if e := recover(); e != nil {
			log.Errorln("emitCancellationSignal panic", e)
			go g.emitCancellationSignal(ctx, job, isCancelledCtx, isCancelled)
		}
<<<<<<< HEAD
		job := jobs[0]
		log.Infof("Got job: %+v\n", job)
		cancelledChan := make(chan bool)
		job.StartedAt = time.Now()
		s := drv.Run(&JobWrapper{&job}, cancelledChan)
		job.CompletedAt = time.Now()

		if hasErroredOrTimedOut(s) {
			err := s.Error()
			job.Status = s.Status()
			job.Error_ = err.Error()

			if job.Retries > 0 {
				// then we create a new job
				log.Debugln("Retrying job")
				ja, err := jc.JobsPost(titan_go.NewJobsWrapper{
					Jobs: []titan_go.NewJob{
						titan_go.NewJob{
							Name:         job.Name,
							Image:        job.Image,
							Payload:      job.Payload,
							Delay:        job.RetriesDelay,
							Timeout:      job.Timeout,
							Retries:      job.Retries - 1,
							RetriesDelay: job.RetriesDelay,
							RetryFromId:  job.Id,
						},
					},
				})
				if err != nil {
					log.Errorln("Error posting retry job", err)
				}
				log.Infoln("ja:", ja)
				job.RetryId = ja.Jobs[0].Id
			}
			if _, err := jc.JobIdPatch(job.Id, titan_go.JobWrapper{job}); err != nil {
				log.Errorln("ERROR PATCHING:", err)
	}()
	for {
		ic := g.tasker.IsCancelled(ctx, job)
		if ic {
			select {
			case <-isCancelledCtx.Done():
				return
			case isCancelled <- true:
				return
			}
=======
	}()
	for {
		ic := g.tasker.IsCancelled(ctx, job)
		if ic {
			select {
			case <-isCancelledCtx.Done():
				return
			case isCancelled <- true:
				return
			}
>>>>>>> 52ec5074
		} else {
			select {
			case <-isCancelledCtx.Done():
				return
			case <-g.clock.After(5 * time.Second):
			}
		}
<<<<<<< HEAD

=======
>>>>>>> 52ec5074
	}
}

func (g *gofer) retryTask(ctx *common.Context, job *titan.Job) {
	// FIXME(nikhil): Handle retry count.
	// FIXME(nikhil): Handle retry delay.
	err := g.tasker.RetryTask(ctx, job)
	if err != nil {
		ctx.Error("unable to get retry task", "err", err, "task_id", job)
		return
	}
}

// call f up to n times until f returns true.
// backoff will be called after each failure.
func retry(n int, backoff func(), f func() bool) {
	for i := 0; i < n; i++ {
		ok := f()
		if ok {
			break
		}
		backoff()
	}
}

func hasErroredOrTimedOut(s drivers.RunResult) bool {
	return s.Error() != nil || s.Status() == drivers.StatusTimeout
}<|MERGE_RESOLUTION|>--- conflicted
+++ resolved
@@ -1,10 +1,6 @@
 package main
 
 import (
-<<<<<<< HEAD
-	"io/ioutil"
-=======
->>>>>>> 52ec5074
 	"bytes"
 	"fmt"
 	"io"
@@ -108,7 +104,6 @@
 	docker, err := docker.NewDocker(conf, clock, hostname)
 	if err != nil {
 		log.Fatal("couldn't start container driver", "err", err)
-<<<<<<< HEAD
 	}
 
 	g, err := newGofer(conf, tasker, clock, hostname, docker)
@@ -116,15 +111,6 @@
 		log.Fatal("couldn't start runner", "err", err)
 	}
 
-=======
-	}
-
-	g, err := newGofer(conf, tasker, clock, hostname, docker)
-	if err != nil {
-		log.Fatal("couldn't start runner", "err", err)
-	}
-
->>>>>>> 52ec5074
 	log.Infoln("starting runners", "n", conf.Concurrency)
 	fin := make(chan struct{}, conf.Concurrency)
 	for i := 0; i < conf.Concurrency; i++ {
@@ -133,13 +119,6 @@
 			fin <- struct{}{}
 		}(i)
 	}
-
-	<-done
-	log.Info("shutting down, let all tasks finish! or else...")
-	for i := 1; i <= conf.Concurrency; i++ {
-		<-fin
-		log.Info("task finished", "still_running", conf.Concurrency-i)
-	}
 	log.Info("all tasks done, exiting cleanly. thank you, come again.")
 }
 
@@ -156,6 +135,27 @@
 	// tasks only exists to allow shutdown to interrupt waiting for job
 	tasks := make(chan *titan.Job, 1)
 
+	<-done
+	log.Info("shutting down, let all tasks finish! or else...")
+	for i := 1; i <= conf.Concurrency; i++ {
+		<-fin
+		log.Info("task finished", "still_running", conf.Concurrency-i)
+	}
+	log.Info("all tasks done, exiting cleanly. thank you, come again.")
+}
+
+func (g *gofer) runner(i int, done <-chan struct{}) {
+	defer func() {
+		if r := recover(); r != nil {
+			g.Inc("runner", "panicked", 1, 0.1)
+			g.Inc("runner", g.instanceID+".panicked", 1, 0.1)
+			log.Warn("recovered from panic, restarting runner", "stack", r)
+			go g.runner(i, done)
+		}
+	}()
+
+	// tasks only exists to allow shutdown to interrupt waiting for job
+	tasks := make(chan *titan.Job, 1)
 	for {
 		ctx := common.NewContext(g.Environment, "runner", uint64(i))
 		ctx.Debug("getting task")
@@ -268,44 +268,7 @@
 			log.Errorln("emitCancellationSignal panic", e)
 			go g.emitCancellationSignal(ctx, job, isCancelledCtx, isCancelled)
 		}
-<<<<<<< HEAD
-		job := jobs[0]
-		log.Infof("Got job: %+v\n", job)
-		cancelledChan := make(chan bool)
-		job.StartedAt = time.Now()
-		s := drv.Run(&JobWrapper{&job}, cancelledChan)
-		job.CompletedAt = time.Now()
-
-		if hasErroredOrTimedOut(s) {
-			err := s.Error()
-			job.Status = s.Status()
-			job.Error_ = err.Error()
-
-			if job.Retries > 0 {
-				// then we create a new job
-				log.Debugln("Retrying job")
-				ja, err := jc.JobsPost(titan_go.NewJobsWrapper{
-					Jobs: []titan_go.NewJob{
-						titan_go.NewJob{
-							Name:         job.Name,
-							Image:        job.Image,
-							Payload:      job.Payload,
-							Delay:        job.RetriesDelay,
-							Timeout:      job.Timeout,
-							Retries:      job.Retries - 1,
-							RetriesDelay: job.RetriesDelay,
-							RetryFromId:  job.Id,
-						},
-					},
-				})
-				if err != nil {
-					log.Errorln("Error posting retry job", err)
-				}
-				log.Infoln("ja:", ja)
-				job.RetryId = ja.Jobs[0].Id
-			}
-			if _, err := jc.JobIdPatch(job.Id, titan_go.JobWrapper{job}); err != nil {
-				log.Errorln("ERROR PATCHING:", err)
+
 	}()
 	for {
 		ic := g.tasker.IsCancelled(ctx, job)
@@ -316,18 +279,6 @@
 			case isCancelled <- true:
 				return
 			}
-=======
-	}()
-	for {
-		ic := g.tasker.IsCancelled(ctx, job)
-		if ic {
-			select {
-			case <-isCancelledCtx.Done():
-				return
-			case isCancelled <- true:
-				return
-			}
->>>>>>> 52ec5074
 		} else {
 			select {
 			case <-isCancelledCtx.Done():
@@ -335,10 +286,6 @@
 			case <-g.clock.After(5 * time.Second):
 			}
 		}
-<<<<<<< HEAD
-
-=======
->>>>>>> 52ec5074
 	}
 }
 
